--- conflicted
+++ resolved
@@ -11,10 +11,6 @@
   </parent>
 
   <artifactId>pact-examples</artifactId>
-<<<<<<< HEAD
-=======
-  <version>0.2</version>
->>>>>>> 302fb446
   <name>pact-examples</name>
   
   <packaging>jar</packaging>
